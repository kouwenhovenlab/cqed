# Authors: Lukas Splitthoff, Lukas Gruenhaupt, Arno Bargerbos, Marta Pita Vidal @TUDelft
"""
A set of functions to conveniently use for VNA measurements with pysweep.
"""

from pysweep.core.measurementfunctions import MakeMeasurementFunction, MeasurementFunction
from pysweep.databackends.base import DataParameter
import numpy as np
import time

# ---------------------------------- linear mode functions from here onwards ------------------------------------------


def setup_linear_sweep(
    station,
    fstart=None,
    fstop=None,
    fstep=None,
    npts=None,
    center=None,
    span=None,
    bw=None,
    navgs=None,
    pwr=None,
    electrical_delay=None,
    chan="S21",
):
    """Function that sets up the VNA in linear sweep mode according to the specified parameters, leaving
    other parameters intact. All parameters are optional, but one has to choose between using span, center, or fstop, fstart.
    Otherwise fstop and fstart will get overwritten by span and center.
    One also has to choose between npts or fstep, otherwise npts is used (warnings not yet implemented).
    Assumes that a channel with name `chan` is already created.

    Args:
        station: QCoDeS station that contains a R&S ZNB VNA instrument
        fstart (Hz): starting frequency of VNA sweep
        fstop (Hz): final frequency of VNA sweep
        fstep (Hz): step size of VNA sweep
        npts (int): number of steps between fstart and fstop
        center (Hz): center frequency of the trace of width span
        span (Hz): span of the trace centered at center
        bw (Hz): VNA bandwidth
        navgs: number of averages per measurement
        pwr (dBm): VNA power
        electrical_delay (s): electrical delay used by the VNA
        chan: name of VNA channel to be used

    """

    vna_trace = getattr(station.vna.channels, chan)
    try:
        # gets you out of CW in Jaap's new ZNB class, can remove try when it is in main qcodes
        vna_trace.setup_lin_sweep()
    except:
        pass

    if span is not None and center is not None:
        fstart = center - span / 2
        fstop = center + span / 2
    if fstart is None:
        fstart = station.vna.S21.start()
    if fstop is None:
        fstop = station.vna.S21.stop()
    if npts is None and fstep is not None:
        npts = int((fstop - fstart) / fstep)
    if navgs is None:
        navgs = vna_trace.avg()
    if bw is None:
        bw = vna_trace.bandwidth()
    if pwr is None:
        pwr = vna_trace.power()
    if electrical_delay is None:
        electrical_delay = vna_trace.electrical_delay()

    vna_trace.start(int(fstart))
    vna_trace.stop(int(fstop))
    vna_trace.npts(int((fstop - fstart) / fstep))
    vna_trace.bandwidth(bw)
    vna_trace.power(pwr)
    vna_trace.avg(navgs)
    vna_trace.electrical_delay()


def measure_linear_sweep(suffix='', **kwargs):
    """Pysweep VNA measurement function that returns an S21 trace, either given the currently
    set VNA parameters or for a custom set of parameters specified via kwargs.
    By setting suffix one can measure the response of several resonances
    versus a parameter in the same measurement without the parameter names interfering.

    Args:
        suffix (int): suffix added to the DataParameters.
        kwargs: see `setup_linear_sweep`.


    Returns:
    Pysweep measurement function
    """

    @MakeMeasurementFunction(
        [
            DataParameter(
                name="frequency" + str(suffix),
                unit="Hz",
                paramtype="array",
                independent=2,
            ),
            DataParameter(
                name="amplitude" + str(suffix),
                unit="",
                paramtype="array",
                extra_dependencies=["frequency" + str(suffix)],
            ),
            DataParameter(
                name="phase" + str(suffix),
                unit="rad",
                paramtype="array",
                extra_dependencies=["frequency" + str(suffix)],
            ),
        ]
    )
    def measurement_function(d):
        station = d["STATION"]
        if bool(kwargs):  # checks if there are kwargs, otherwise we can skip setting up the VNA
            setup_linear_sweep(station=station, **kwargs)

        freqs = np.linspace(station.vna.S21.start(),
                            station.vna.S21.stop(), station.vna.S21.npts())

        if not station.vna.rf_power():
            station.vna.rf_on()

        vna_data = station.vna.S21.trace_mag_phase()
        station.vna.rf_off()

        return [freqs, vna_data[0], vna_data[1]]

    return measurement_function


def measure_multiple_linear_sweeps(
    fstart_list=None,
    fstop_list=None,
    fstep_list=None,
    npts_list=None,
    center_list=None,
    span_list=None,
    bw_list=None,
    navgs_list=None,
    pwr_list=None,
    electrical_delay_list=None,
):
    """Helper function that combines several measurement functions into one, allowing for measuring N
    resonances using a single measurement function. 
    Convenient when N is large; otherwise you can just use + to concatenate several instances of `measure_linear_sweep`.

    Args are the same as as `setup_linear_sweep` but now input as lists/arrays.

    Returns:
    Pysweep measurement function

    """
    fun_str = ""

    if fstart_list is not None:
        main_list = fstart_list
    elif center_list is not None:
        main_list = center_list

    for ii in range(len(main_list)):
        if fstart_list is not None:
            fstart = fstart_list[ii]
        else:
            fstart = None
        if fstop_list is not None:
            fstop = fstop_list[ii]
        else:
            fstop = None
        if fstep_list is not None:
            fstep = fstep_list[ii]
        else:
            fstep = None
        if npts_list is not None:
            npts = npts_list[ii]
        else:
            npts = None
        if center_list is not None:
            center = center_list[ii]
        else:
            center = None
        if span_list is not None:
            span = span_list[ii]
        else:
            span = None
        if bw_list is not None:
            bw = bw_list[ii]
        else:
            bw = None
        if navgs_list is not None:
            navgs = navgs_list[ii]
        else:
            navgs = None
        if pwr_list is not None:
            pwr = pwr_list[ii]
        else:
            pwr = None
        if electrical_delay_list is not None:
            delay = electrical_delay_list[ii]
        else:
            delay = None

        fun_str += "cvna.measure_linear_sweep(suffix={}, fstart={}, fstop={}, fstep={}, npts={}, center={}, span={}, bw={}, navgs={}, pwr={}, electrical_delay={})+".format(
            fstart, fstop, fstep, npts, center, span, bw, navgs, pwr, delay, ii
        )
    fun_str = fun_str[:-1]
    return fun_str


def measure_resonance_frequency(peak_finder, save_trace=False, suffix='', **kwargs):
    """Pysweep VNA measurement function that can estimate a resonance frequency `f0`. 
    frequency. Can choose to save the trace or only the resonance frequency.

    peak_finder: Function that finds a peak from VNA output. See for example general_tools -> peak_finding.py
    save_trace (boolean): whether to save the full VNA trace and the determined f0 or only f0.
    suffix (int): suffix added to the DataParameters.
    kwargs: see `setup_linear_sweep`.

    Returns:
    Pysweep measurement function

    """
    def measurement_function(d):
        freqs, mag, phase = measure_linear_sweep(
            suffix=suffix, **kwargs)(d)

        m0 = peak_finder(freqs, mag)
        if m0 == None:
            raise Exception(
                "Failed to find a resonance."
            )  # needs work, can implement alternative strategies
        d["f0"] = m0

        if save_trace == True:
            return [freqs, mag, phase, m0]
        else:
            return [m0]

    if save_trace == True:
        return MeasurementFunction(measurement_function, [
            DataParameter(name="frequency" + str(suffix),
                          unit="Hz",
                          paramtype="array",
                          independent=2,
                          ),
            DataParameter(name="amplitude" + str(suffix),
                          unit="",
                          paramtype="array",
                          extra_dependencies=["frequency" + str(suffix)],
                          ),
            DataParameter(name="phase" + str(suffix),
                          unit="rad",
                          paramtype="array",
                          extra_dependencies=["frequency" + str(suffix)],
                          ),
            DataParameter(name="resonance_frequency" + str(suffix),
                          unit="Hz",
                          paramtype="numeric",
                          ),
        ])
    else:
        return MeasurementFunction(measurement_function, [
            DataParameter(name="resonance_frequency" + str(suffix),
                          unit="Hz",
                          paramtype="numeric",
                          ),
        ])


def measure_adaptive_linear_sweep(suffix='', **kwargs):
    """Pysweep VNA measurement function that measures S21 in a window around a
    frequency f0 as be updated through functions such as `measure_resonance_frequency`.
    This is helpful when measuring S21 versus parameters that change the resonance frequency;
    one can first coarsely determine where the resonance is and then finely measure around it.
    Typically one would provide kwargs such as span and npts.

    Args:
    suffix (int): suffix added to the DataParameters.
    kwargs: see `setup_linear_sweep`.


    Returns:
    Pysweep measurement function

    """

    @MakeMeasurementFunction(
        [
            DataParameter(
                name="frequency" + str(suffix),
                unit="Hz",
                paramtype="array",
                independent=2,
            ),
            DataParameter(
                name="amplitude" + str(suffix),
                unit="",
                paramtype="array",
                extra_dependencies=["frequency" + str(suffix)],
            ),
            DataParameter(
                name="phase" + str(suffix),
                unit="rad",
                paramtype="array",
                extra_dependencies=["frequency" + str(suffix)],
            ),
        ]
    )
    def measurement_function(d):
        data = measure_linear_sweep(
            suffix=suffix, center=d["f0"], **kwargs)(d)
        return [data[0], data[1], data[2]]

    return measurement_function


# ---------------------------------- CW mode functions from here onwards ------------------------------------------


def setup_CW_sweep(
    station, cw_frequency=None, npts=None, t_int=None, bw=None, pwr=None, electrical_delay=None, chan="S21",
):
    """Function that sets up the VNA in CW mode according to the specified parameters, leaving
    other parameters intact. 
    One should choose to specify either t_int or npts, otherwise t_int will be ignored.
    Assumes that a channel with name `chan` is already created. 

    Args:
        station: QCoDeS station that contains a R&S ZNB VNA instrument
        cw_frequency (Hz): frequency at which the CW sweep is performed.
        npts (int): number of points in the CW sweep. Between 1 and 1e5.
        t_int (s): total time the measurement takes (npts/bw)
        bw (Hz): VNA bandwidth
        pwr (dBm): VNA power
        electrical_delay (s): electrical delay used by the VNA. I am not sure if this is required in CW mode.
        chan: name of VNA channel to be used

    """

    vna_trace = getattr(station.vna.channels, chan)
    try:
        # gets you into CW in Jaap's new ZNB class but it might nto yet be implemented
        vna_trace.setup_cw_sweep()
    except:
        print("CW Mode does not exist in this qcodes version")

    if cw_frequency is None:
        cw_frequency = vna_trace.cw_frequency()
    if bw is None:
        bw = vna_trace.bandwidth()
    if npts is None and t_int is not None:
        npts = int(np.round(t_int*bw))
    elif npts is None:
        npts = vna_trace.npts()
    if pwr is None:
        pwr = vna_trace.power()
    if electrical_delay is None:
        electrical_delay = vna_trace.electrical_delay()

    vna_trace.cw_frequency(int(cw_frequency))
    vna_trace.npts(npts)
    vna_trace.bandwidth(bw)
    vna_trace.power(pwr)
    vna_trace.electrical_delay()


def measure_cw_sweep(suffix='', **kwargs):
    """Pysweep VNA measurement function that returns a CW trace, either given the currently
    set VNA parameters or for a custom set of parameters specified via kwargs when setup_vna=true.
    By setting suffix one can measure several frequencies
    versus a parameter in the same measurement without the parameter names interfering.
    Note that it is not entirely clear to what degree `times` is accurate!

    Args:
        suffix (int): suffix added to the DataParameters.
        kwargs: see `setup_CW_sweep`.


    Returns:
    Pysweep measurement function
    """
    @MakeMeasurementFunction(
        [
            DataParameter(
                name="time" + str(suffix),
                unit="s",
                paramtype="array",
                independent=2,
            ),
            DataParameter(
                name="I" + str(suffix),
                unit="",
                paramtype="array",
                extra_dependencies=["time" + str(suffix)],
            ),
            DataParameter(
                name="Q" + str(suffix),
                unit="",
                paramtype="array",
                extra_dependencies=["time" + str(suffix)],
            ),
        ]
    )
    def measurement_function(d):
        station = d["STATION"]
        if bool(kwargs):  # checks if there are kwargs, otherwise we can skip setting up the VNA
            setup_CW_sweep(station=station, **kwargs)

        bw = station.vna.S21.bandwidth()
        sweep_time = station.vna.S21.sweep_time()
        npts = station.vna.S21.npts()
        times = np.linspace(1 / bw, sweep_time, npts)

        if not station.vna.rf_power():
            station.vna.rf_on()

        vna_data = station.vna.S21.trace_fixed_frequency()
        station.vna.rf_off()

        return [times, vna_data[0], vna_data[1]]

    return measurement_function


def measure_PSD_averaged(averages=1, suffix='', **kwargs):
    """Pysweep VNA measurement function that returns the average of the PSD of the I and Q quadratures. 
    Uses a rolling average, so at most two traces exist in the memory simultaneously. Averages can thus be large without memory issues.
    Mainly to be used as a diagnostic tool; `frequency` is based on `times` which might not be entirely correct.
    To be implemented: make averaging optional. 

    Args:
        averages (int): number of averages to be performed.
        suffix (int): suffix added to the DataParameters.
        setup_vna (boolean): whether to use the current VNA settings or pass new ones via kwargs.
        kwargs: see `setup_CW_sweep`.

    Returns:
    Pysweep measurement function
    """
    @MakeMeasurementFunction(
        [
            DataParameter(
                name="frequency" + str(suffix),
                unit="s",
                paramtype="array",
                independent=2,
            ),
            DataParameter(
                name="PSD" + str(suffix),
                unit="",
                paramtype="array",
                extra_dependencies=["frequency" + str(suffix)],
            ),
        ]
    )
    def measurement_function(d):
        station = d["STATION"]
<<<<<<< HEAD

=======
>>>>>>> 27aa9db9
        if bool(kwargs):
            # while this seems redundant as measure_cw_sweep can also recognise if there are kwargs
            # we put the setting up here outside the for loop to save time as cw_sweeps can be very short
            setup_CW_sweep(station=station, **kwargs)
        bw = station.vna.S21.bandwidth()
        sweep_time = station.vna.S21.sweep_time()
        npts = station.vna.S21.npts()
        times = np.linspace(1 / bw, sweep_time, npts)
        n = times.size
        step = np.diff(times)[0]
        fftfreq = np.fft.fftfreq(n, d=step)


        for ii in range(int(averages)):
<<<<<<< HEAD
            vna_data = return_cw_sweep()(d)
=======
            vna_data = measure_cw_sweep()(d)
>>>>>>> 27aa9db9
            I = vna_data[1]
            Q = vna_data[2]
            fft_y = np.abs(np.fft.fft((Q - np.mean(Q))+1j*(I - np.mean(I))))**2

            if ii == 0:
                fft_array = fft_y
            else:
                fft_array = (fft_array * (ii) + fft_y) / (ii + 1)

        return [fftfreq, fft_array]

    return measurement_function


def measure_SNR_CW(suffix='', **kwargs):
    """Pysweep VNA measurement function that measures the mean, std and SNR in dB at a single 1 frequency point. 

    Args:
        suffix (int): suffix added to the DataParameters.
        setup_vna (boolean): whether to use the current VNA settings or pass new ones via kwargs.
        kwargs: see `setup_CW_sweep`.

    Returns:
    Pysweep measurement function
    """
    @MakeMeasurementFunction(
        [
            DataParameter(name="signal" + str(suffix), unit="dB"),
            DataParameter(name="noise" + str(suffix), unit="dB"),
            DataParameter(name="SNR" + str(suffix), unit="dB"),
        ]
    )
    def measurement_function(d):
        vna_data = measure_cw_sweep(**kwargs)(d)
        I = vna_data[1]
        Q = vna_data[2]
        S = I + 1j * Q
        lin_mean = np.abs(S.mean())
        lin_std = np.abs(S.std())

        return [
            20 * np.log10(lin_mean),
            20 * np.log10(lin_std),
            20 * np.log10(lin_mean / lin_std),
        ]
    return measurement_function


def measure_cw_point(suffix='', **kwargs):
    """Pysweep VNA measurement function that returns an averaged CW point, either given the currently
    set VNA parameters or for a custom set of parameters specified via kwargs when setup_vna=true.
    By setting suffix one can measure several frequencies
    versus a parameter in the same measurement without the parameter names interfering.

    Args:
        suffix (int): suffix added to the DataParameters.
        setup_vna (boolean): whether to use the current VNA settings or pass new ones via kwargs.
        kwargs: see `setup_CW_sweep`.


    Returns:
    Pysweep measurement function
    """
    @MakeMeasurementFunction(
        [DataParameter(name="amplitude" + str(suffix), unit=""),
         DataParameter(name="phase" + str(suffix), unit="rad")]
    )
    def measurement_function(d):
        station = d["STATION"]
        if bool(kwargs):  # checks if there are kwargs, otherwise we can skip setting up the VNA
            setup_CW_sweep(station=station, **kwargs)

        if not station.vna.rf_power():
            station.vna.rf_on()

        data = list(station.vna.S21.point_fixed_frequency_mag_phase())

        station.vna.rf_off()

        return data
    return measurement_function


def measure_twotone_sweep(frequencies, cw_frequency='dict', qubsrc_power=None, settling_time=10e-6, suffix='', **kwargs):
    """Pysweep VNA measurement function that creates a quasi-hardware sweep for doing two-tone spectroscopy. 
    In essence it combines doing measure_cw_point versus a sweep object of frequencies into a single measurement function.
    By creating a dedicated measurement function for this, one can easily wrap it with other functions,
    for example to do adaptive qubit spectroscopy or to find the qubit frequency and pass that on to a subsequent function.
    Think for example of measuring the Rabi frequency versus a gate voltage. 
    Perhaps this construction is not neccesary, but I could not think of a way around it. 
    Furthermore, currently the qubsrc is hardcoded. It would be better to give it as an input. But it gets a bit tricky because
    not every source has the same commands for on, off, modulation, etc. 

    Args:
        frequencies (array, Hz): the frequencies over which to perform the 2tone spectroscopy.
        cw_frequency (str, numeric): the CW frequency at which to perform the measurement.
        When this is 'dict', the value d["f0"] is used. Otherwise the input value is used.
        qubsrc_power (dBm): the power set on the qubsrc.
        settling_time (s): the waiting time after setting the qubsrc to its next point in frequencies.
        suffix (int): suffix added to the DataParameters.
        kwargs: see `setup_CW_sweep`.


    Returns:
    Pysweep measurement function
    """
    def measurement_function(d):
        station = d["STATION"]
        station.qubsrc.output_rf('ON')
        station.qubsrc.modulation_rf('OFF')

        if qubsrc_power != None:
            station.qubsrc.power(qubsrc_power)

        mag = np.zeros_like(frequencies)
        phase = np.zeros_like(frequencies)

        if cw_frequency == 'dict':
            setup_CW_sweep(station=station, cw_frequency=d["f0"], **kwargs)
        elif cw_frequency is not None or bool(kwargs):
            setup_CW_sweep(station=station,
                           cw_frequency=cw_frequency, **kwargs)

        for ii in range(len(frequencies)):
            station.qubsrc.frequency(frequencies[ii])
            time.sleep(settling_time)
            data = measure_cw_point()(d)
            mag[ii] = data[0]
            phase[ii] = data[1]

        station.qubsrc.output_rf('OFF')

        return [frequencies, mag, phase]

    return MeasurementFunction(measurement_function, [
        DataParameter(name="frequency" + str(suffix),
                      unit="Hz",
                      paramtype="array",
                      independent=2,
                      ),
        DataParameter(name="amplitude" + str(suffix),
                      unit="",
                      paramtype="array",
                      extra_dependencies=["frequency" + str(suffix)],
                      ),
        DataParameter(name="phase" + str(suffix),
                      unit="rad",
                      paramtype="array",
                      extra_dependencies=["frequency" + str(suffix)],
                      ),
    ])


def measure_qubit_frequency(frequencies, suffix='', save_trace=True, peak_finder=None, **kwargs):
    """Pysweep VNA measurement function that measures a qubit frequency `fq` and stores it in the dictionary, 
    similar to 'measure_resonance_frequency'. 

    Args:
        frequencies (array, Hz): the frequencies over which to perform the 2tone spectroscopy.
        suffix (int): suffix added to the DataParameters.
        save_trace (boolean): whether to save the full VNA trace and the determined f0 or only f0.
        peak_finder: Function that finds a peak from VNA output. See for example general_tools -> peak_finding.py
        kwargs: see `measure_2tone_sweep` and `setup_CW_sweep`.


    Returns:
    Pysweep measurement function
    """
    def measurement_function(d):
        freqs, mag, phase = measure_twotone_sweep(
            frequencies=frequencies, **kwargs)(d)

        m0 = peak_finder(freqs, mag)

        if m0 == None:
            raise Exception(
                "Failed to find a resonance."
            )  # needs work, can implement alternative strategies
        d["fq"] = m0

        if save_trace == True:
            return [frequencies, mag, phase, m0]
        else:
            return [m0]

    if save_trace == True:
        return MeasurementFunction(measurement_function, [
            DataParameter(name="frequency" + str(suffix),
                          unit="Hz",
                          paramtype="array",
                          independent=2,
                          ),
            DataParameter(name="amplitude" + str(suffix),
                          unit="",
                          paramtype="array",
                          extra_dependencies=["frequency" + str(suffix)],
                          ),
            DataParameter(name="phase" + str(suffix),
                          unit="rad",
                          paramtype="array",
                          extra_dependencies=["frequency" + str(suffix)],
                          ),
            DataParameter(name="qubit_frequency" + str(suffix),
                          unit="Hz",
                          paramtype="numeric",
                          ),
        ])
    else:
        return MeasurementFunction(measurement_function, [
            DataParameter(name="qubit_frequency" + str(suffix),
                          unit="Hz",
                          paramtype="numeric",
                          ),
        ])<|MERGE_RESOLUTION|>--- conflicted
+++ resolved
@@ -463,10 +463,6 @@
     )
     def measurement_function(d):
         station = d["STATION"]
-<<<<<<< HEAD
-
-=======
->>>>>>> 27aa9db9
         if bool(kwargs):
             # while this seems redundant as measure_cw_sweep can also recognise if there are kwargs
             # we put the setting up here outside the for loop to save time as cw_sweeps can be very short
@@ -481,11 +477,7 @@
 
 
         for ii in range(int(averages)):
-<<<<<<< HEAD
-            vna_data = return_cw_sweep()(d)
-=======
             vna_data = measure_cw_sweep()(d)
->>>>>>> 27aa9db9
             I = vna_data[1]
             Q = vna_data[2]
             fft_y = np.abs(np.fft.fft((Q - np.mean(Q))+1j*(I - np.mean(I))))**2
